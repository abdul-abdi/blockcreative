--- conflicted
+++ resolved
@@ -1,4 +1,4 @@
-<<<<<<< HEAD
+
 import { NextRequest, NextResponse } from 'next/server';
 
 export async function GET(request: NextRequest) {
@@ -9,11 +9,4 @@
 export async function POST(request: NextRequest) {
   // Placeholder response for KYC POST endpoint
   return NextResponse.json({ message: 'KYC POST endpoint placeholder' });
-=======
-//Configure the backend for the KYCimport { NextRequest } from 'next/server';
-import { NextRequest } from "next/server";
-export async function GET(request: NextRequest) {
-    // your code here
-    return new Response('OK');
->>>>>>> 9127fb92
-}+}
