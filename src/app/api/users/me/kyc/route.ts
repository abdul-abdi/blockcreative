--- conflicted
+++ resolved
@@ -1,10 +1,3 @@
-<<<<<<< HEAD
-//Configure the backend for the KYCimport { NextRequest } from 'next/server';
-import { NextRequest } from "next/server";
-export async function GET(request: NextRequest) {
-    // your code here
-    return new Response('OK');
-=======
 import { NextRequest, NextResponse } from 'next/server';
 
 export async function GET(request: NextRequest) {
@@ -15,5 +8,4 @@
 export async function POST(request: NextRequest) {
   // Placeholder response for KYC POST endpoint
   return NextResponse.json({ message: 'KYC POST endpoint placeholder' });
->>>>>>> 523c9d7b
 }